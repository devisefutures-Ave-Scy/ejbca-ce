<?xml version='1.0' encoding='UTF-8' ?>
<!DOCTYPE html PUBLIC "-//W3C//DTD XHTML 1.0 Transitional//EN" "http://www.w3.org/TR/xhtml1/DTD/xhtml1-transitional.dtd">
<html xmlns="http://www.w3.org/1999/xhtml"
    xmlns:f="http://xmlns.jcp.org/jsf/core"
    xmlns:h="http://xmlns.jcp.org/jsf/html"
    xmlns:ui="http://xmlns.jcp.org/jsf/facelets">
<ui:remove>
	<!--
    /*************************************************************************
     *                                                                       *
     *  EJBCA: The OpenSource Certificate Authority                          *
     *                                                                       *
     *  This software is free software; you can redistribute it and/or       *
     *  modify it under the terms of the GNU Lesser General Public           *
     *  License as published by the Free Software Foundation; either         *
     *  version 2.1 of the License, or any later version.                    *
     *                                                                       *
     *  See terms of license at gnu.org.                                     *
     *                                                                       *
     *************************************************************************/
     
     $Id$
     -->
</ui:remove>
<ui:composition template="/WEB-INF/include/template.xhtml">
    <ui:param name="resourceBean" value="#{cryptoTokenMBean}" />
	<ui:define name="content">
		<f:metadata>
	    	<f:viewParam name="initNewPki" value="#{initNewPkiMBean.initNewPkiRedirect}"/>
	    	<f:event type="preRenderView" listener="#{cryptoTokenMBean.onload}" />
		</f:metadata>
		<h1>
			<h:outputText value="#{web.text.CRYPTOTOKEN_NEW}"
				rendered="#{cryptoTokenMBean.currentCryptoTokenId == 0}" />
			<h:outputText
				value="#{web.text.CRYPTOTOKEN} : #{cryptoTokenMBean.currentCryptoToken.name}"
				rendered="#{cryptoTokenMBean.currentCryptoTokenId != 0}" />
		</h1>
		<h:form id="currentCryptoTokenForm">
			<h:panelGrid columns="2">
				<h:panelGroup>
					<h:outputLink rendered="#{cryptoTokenMBean.paramRef eq 'default'}"
						value="cryptotokens.jsf">
						<h:outputText value="#{web.text.CRYPTOTOKEN_NAV_BACK}" />
					</h:outputLink>
					<h:outputLink rendered="#{cryptoTokenMBean.paramRef eq 'caactivation'}"
						value="../ca/caactivation.xhtml">
						<h:outputText value="#{web.text.CRYPTOTOKEN_NAV_BACK_ACT}" />
					</h:outputLink>
					<h:commandLink rendered="#{cryptoTokenMBean.paramRef eq 'initpki'}"
						value="#{web.text.CRYPTOTOKEN_NAV_BACK_INIT}" action="#{cryptoTokenMBean.actionBackToPkiInstallation}">
					</h:commandLink>
				</h:panelGroup>
				<h:commandButton
					action="#{cryptoTokenMBean.toggleCurrentCryptoTokenEditMode}"
					value="#{web.text.CRYPTOTOKEN_NAV_EDIT}"
					rendered="#{(!cryptoTokenMBean.currentCryptoTokenEditMode) &amp;&amp; cryptoTokenMBean.allowedToModify}" />
				<h:panelGroup id="placeholder1"
					rendered="#{cryptoTokenMBean.currentCryptoTokenEditMode || !cryptoTokenMBean.allowedToModify}" />

				<h:outputLabel for="currentCryptoTokenId"
					value="#{web.text.CRYPTOTOKEN_ID}"
					rendered="#{cryptoTokenMBean.currentCryptoTokenId != 0}" />
				<h:outputText id="currentCryptoTokenId"
					value="#{cryptoTokenMBean.currentCryptoTokenId}"
					rendered="#{cryptoTokenMBean.currentCryptoTokenId != 0}" />

				<h:outputLabel for="currentCryptoTokenName"
					value="#{web.text.CRYPTOTOKEN_NAME}" />
				<h:panelGroup id="currentCryptoTokenName">
					<h:inputText value="#{cryptoTokenMBean.currentCryptoToken.name}"
						rendered="#{cryptoTokenMBean.currentCryptoTokenEditMode}"
						size="45" title="#{web.text.FORMAT_ID_STR}" 
						id="currentCryptoTokenNameText"/>
					<h:outputText value="#{cryptoTokenMBean.currentCryptoToken.name}"
						rendered="#{!cryptoTokenMBean.currentCryptoTokenEditMode}" />
				</h:panelGroup>

				<h:outputLabel for="currentCryptoTokenType"
					value="#{web.text.CRYPTOTOKEN_TYPE}" />
				<h:panelGroup id="currentCryptoTokenType">
					<h:panelGroup
						rendered="#{cryptoTokenMBean.currentCryptoTokenId == 0}">
						<h:selectOneMenu id="selectOneMenuType"
							value="#{cryptoTokenMBean.currentCryptoToken.type}"
							onchange="document.getElementById('currentCryptoTokenForm:selectCryptoTokenType').click();">
							<f:selectItems
								value="#{cryptoTokenMBean.availableCryptoTokenTypes}" />
						</h:selectOneMenu>
						<h:commandButton id="selectCryptoTokenType"
							action="#{cryptoTokenMBean.selectCryptoTokenType}" value="Update" />
						<script>
							document
									.getElementById('currentCryptoTokenForm:selectCryptoTokenType').style.display = 'none';
						</script>
					</h:panelGroup>
					<h:outputText value="#{cryptoTokenMBean.currentCryptoToken.type}"
						rendered="#{cryptoTokenMBean.currentCryptoTokenId != 0}" />
				</h:panelGroup>

				<h:outputLabel for="currentCryptoTokenReferenced"
					value="#{web.text.CRYPTOTOKEN_REFDHEAD}"
					rendered="#{cryptoTokenMBean.currentCryptoTokenId!=0}" />
				<h:selectBooleanCheckbox id="currentCryptoTokenReferenced"
					value="#{cryptoTokenMBean.currentCryptoToken.referenced}"
					disabled="true"
					rendered="#{cryptoTokenMBean.currentCryptoTokenId!=0}" />

				<h:outputLabel for="currentCryptoTokenActive"
					value="#{web.text.CRYPTOTOKEN_ACTIVE}"
					rendered="#{cryptoTokenMBean.currentCryptoTokenId!=0}" />
				<h:selectBooleanCheckbox id="currentCryptoTokenActive"
					value="#{cryptoTokenMBean.currentCryptoToken.active}"
					disabled="true"
					rendered="#{cryptoTokenMBean.currentCryptoTokenId!=0}" />

<<<<<<< HEAD
=======
				<!-- Authentication Type - this hides and shows the dependent controls below -->
				<h:panelGroup rendered="#{cryptoTokenMBean.currentCryptoToken.showAzureCryptoToken}">
					<h:outputLabel for="currentCryptoTokenAuthenticationType" value="Azure Authentication Type"/>
                    <h:outputText id="currentCryptoTokenAuthenticationTypeHelp" value="#{web.ejbcaWebBean.getHelpReference('/Crypto_Tokens_Overview.html')}" escape="false"/>
				</h:panelGroup>
                <h:panelGroup
                	id="currentCryptoTokenAuthenticationTypePanelGroup"
                    rendered="#{cryptoTokenMBean.currentCryptoToken.showAzureCryptoToken}">
                    <h:selectOneMenu
                        value="#{cryptoTokenMBean.currentCryptoToken.azureAuthenticationType}"
                        rendered="#{cryptoTokenMBean.currentCryptoTokenEditMode}"
                        disabled="#{!cryptoTokenMBean.allowedToModify}">
                        <f:selectItems 
                        	value="#{cryptoTokenMBean.currentCryptoToken.azureAuthenticationTypes}"
                        	var="azureAuthenticationType"
                        	itemValue="#{azureAuthenticationType}"
                        	itemLabel="#{cryptoTokenMBean.localize('AZUREAUTHENTICATIONTYPE.' += azureAuthenticationType)}"/>
						<f:ajax render="currentCryptoTokenForm:currentCryptoTokenSecret1LabelGroup
										currentCryptoTokenForm:currentCryptoTokenSecret1ValueGroup
										currentCryptoTokenForm:currentCryptoTokenSecret2LabelGroup
										currentCryptoTokenForm:currentCryptoTokenSecret2ValueGroup
										currentCryptoTokenForm:currentCryptoTokenKeyVaultClientIDPanelGroup
										currentCryptoTokenForm:currentCryptoTokenKeyVaultClientIDValuePanelVGroup
										currentCryptoTokenForm:currentCryptoTokenKeyVaultKeyBindingPanelGroup 
										currentCryptoTokenForm:currentCryptoTokenKeyVaultKeyBindingValuesPanelGroup
										currentCryptoTokenForm:currentCryptoTokenSecret1Label
										currentCryptoTokenForm:currentCryptoTokenSecret1
										currentCryptoTokenForm:currentCryptoTokenSecret2Label
										currentCryptoTokenForm:currentCryptoTokenSecret2"/>
                    </h:selectOneMenu>
                    <h:outputText
                        value="#{cryptoTokenMBean.localize('AZUREAUTHENTICATIONTYPE.' += cryptoTokenMBean.currentCryptoToken.azureAuthenticationType)}"
                        rendered="#{not cryptoTokenMBean.currentCryptoTokenEditMode}"/>
                </h:panelGroup>

				<!-- Client ID - Azure only and not shown when using Managed Identity -->
                <h:panelGroup id="currentCryptoTokenKeyVaultClientIDPanelGroup"
                    rendered="#{cryptoTokenMBean.currentCryptoToken.showAzureCryptoToken}">
	                <h:panelGroup rendered="#{cryptoTokenMBean.currentCryptoToken.showClientId}">
	                    <h:outputLabel id="currentCryptoTokenKeyVaultClientIDLabel"
	                        for="currentCryptoTokenKeyVaultClientID"
	                        value="#{web.text.CRYPTOTOKEN_KEYVAULT_CLIENTID} " />
	                    <h:outputText id="currentCryptoTokenKeyVaultClientID" value="#{web.ejbcaWebBean.getHelpReference('/Crypto_Tokens_Overview.html')}" escape="false"/>
	                </h:panelGroup>
                </h:panelGroup>
                <h:panelGroup id="currentCryptoTokenKeyVaultClientIDValuePanelVGroup"
                    rendered="#{cryptoTokenMBean.currentCryptoToken.showAzureCryptoToken}">
                    <h:panelGroup rendered="#{cryptoTokenMBean.currentCryptoToken.showClientId}">
	                    <h:inputText
	                        value="#{cryptoTokenMBean.currentCryptoToken.keyVaultClientID}"
	                        rendered="#{cryptoTokenMBean.currentCryptoTokenEditMode}"
	                        disabled="#{!cryptoTokenMBean.allowedToModify}" />
	                    <h:outputText
	                        value="#{cryptoTokenMBean.currentCryptoToken.keyVaultClientID}"
	                        rendered="#{!cryptoTokenMBean.currentCryptoTokenEditMode}" />
                    </h:panelGroup>
                </h:panelGroup>
				
				<!-- Secret 1 -->
				<h:panelGroup id="currentCryptoTokenSecret1LabelGroup">
					<h:outputLabel 
						id="currentCryptoTokenSecret1Label"
						for="currentCryptoTokenSecret1"
						value="#{web.text.CRYPTOTOKEN_PIN}"
						rendered="#{cryptoTokenMBean.currentCryptoTokenEditMode 
								    and cryptoTokenMBean.currentCryptoToken.requiresSecret}" />
				</h:panelGroup>
				<h:panelGroup id="currentCryptoTokenSecret1ValueGroup">
					<h:panelGroup
						rendered="#{cryptoTokenMBean.currentCryptoTokenEditMode
								    and cryptoTokenMBean.currentCryptoToken.requiresSecret}">
						<h:inputSecret id="currentCryptoTokenSecret1"
							value="#{cryptoTokenMBean.currentCryptoToken.secret1}" size="20"
							autocomplete="off" title="#{web.text.CRYPTOTOKEN_PIN}"/>
						<h:panelGroup styleClass="help">
							<h:outputText value=" #{web.text.CRYPTOTOKEN_PIN_NOTICE}"
								rendered="#{cryptoTokenMBean.currentCryptoToken.showP11CryptoToken}" />
						</h:panelGroup>
					</h:panelGroup>
				</h:panelGroup>
				
				<!-- Secret 2 -->
				<h:panelGroup id="currentCryptoTokenSecret2LabelGroup">
					<h:outputLabel for="currentCryptoTokenSecret2"
						id="currentCryptoTokenSecret2Label"
						value="#{web.text.CRYPTOTOKEN_PIN_REPEAT}"
						rendered="#{cryptoTokenMBean.currentCryptoTokenEditMode
									and cryptoTokenMBean.currentCryptoToken.requiresSecret}" />
				</h:panelGroup>
				<h:panelGroup id="currentCryptoTokenSecret2ValueGroup">
					<h:inputSecret id="currentCryptoTokenSecret2"
						value="#{cryptoTokenMBean.currentCryptoToken.secret2}"
						rendered="#{cryptoTokenMBean.currentCryptoTokenEditMode 
									and cryptoTokenMBean.currentCryptoToken.requiresSecret}" size="20"
						autocomplete="off" title="#{web.text.CRYPTOTOKEN_PIN}" />
				</h:panelGroup>

				<!-- Key Binding -->
                <h:panelGroup id="currentCryptoTokenKeyVaultKeyBindingPanelGroup"
                    rendered="#{cryptoTokenMBean.currentCryptoToken.showAzureCryptoToken}">
                    <h:outputLabel id="currentCryptoTokenKeyVaultKeyBindingLabel"
                        for="currentCryptoTokenKeyVaultKeyBinding"
                        value="#{web.text.CRYPTOTOKEN_KEYVAULT_BINDING} "
                        rendered="#{cryptoTokenMBean.currentCryptoToken.showKeyBinding}" />
                    <h:outputText id="currentCryptoTokenKeyVaultKeyBinding"
                    	value="#{web.ejbcaWebBean.getHelpReference('/Crypto_Tokens_Overview.html')}"
                    	escape="false"
                    	rendered="#{cryptoTokenMBean.currentCryptoToken.showKeyBinding}" />
                </h:panelGroup>
                <h:panelGroup
                	id="currentCryptoTokenKeyVaultKeyBindingValuesPanelGroup"
                    rendered="#{cryptoTokenMBean.currentCryptoToken.showAzureCryptoToken}">

                    <h:selectOneMenu
                        value="#{cryptoTokenMBean.currentCryptoToken.keyVaultKeyBinding}"
                        rendered="#{cryptoTokenMBean.currentCryptoTokenEditMode and cryptoTokenMBean.currentCryptoToken.showKeyBinding}"
                        disabled="#{!cryptoTokenMBean.allowedToModify}">
                        <f:selectItems value="#{cryptoTokenMBean.internalKeyBindings}"/>
                    </h:selectOneMenu>
                    <h:outputText
                        value="#{cryptoTokenMBean.currentCryptoToken.keyVaultKeyBindingName}"
                        rendered="#{not cryptoTokenMBean.currentCryptoTokenEditMode and cryptoTokenMBean.currentCryptoToken.showKeyBinding}"/>
                </h:panelGroup>
                
>>>>>>> 30383f66
				<h:outputLabel for="currentCryptoTokenAutoActivate"
					value="#{web.text.CRYPTOTOKEN_AUTO}" />
				<h:panelGroup>
					<h:selectBooleanCheckbox id="currentCryptoTokenAutoActivate"
						value="#{cryptoTokenMBean.currentCryptoToken.autoActivate}"
						disabled="#{!cryptoTokenMBean.currentCryptoTokenEditMode}" />
					<h:outputLabel for="currentCryptoTokenAutoActivate"
						value="#{web.text.USE}"
						rendered="#{cryptoTokenMBean.currentCryptoTokenEditMode}" />
				</h:panelGroup>

				<h:panelGroup id="allowExplicitParameters">
					<h:outputLabel id="allowExplicitParametersLabel"
						for="currentCryptoTokenAllowExplicitParameters"
						value="#{web.text.CRYPTOTOKEN_USEEXPLICITKEYPARAMETERS} " />
					<h:outputText value="#{web.ejbcaWebBean.getHelpReference('/Crypto_Tokens_Overview.html')}" escape="false"/>
				</h:panelGroup>
				<h:panelGroup>
					<h:selectBooleanCheckbox
						id="currentCryptoTokenAllowExplicitParameters"
						value="#{cryptoTokenMBean.currentCryptoToken.allowExplicitParameters}"
						disabled="#{!cryptoTokenMBean.currentCryptoTokenEditMode}" />
					<h:outputLabel for="currentCryptoTokenAllowExplicitParameters"
						value="#{web.text.USE}"
						rendered="#{cryptoTokenMBean.currentCryptoTokenEditMode}" />
				</h:panelGroup>

				<h:panelGroup id="currentCryptoTokenAllowExportPrivateKeyPanelGroup"
					rendered="#{cryptoTokenMBean.currentCryptoToken.showSoftCryptoToken}">
					<h:outputLabel id="currentCryptoTokenAllowExportPrivateKeyLabel"
						for="currentCryptoTokenAllowExportPrivateKey"
						value="#{web.text.CRYPTOTOKEN_ALLOWEXPORT} " />
					<h:outputText value="#{web.ejbcaWebBean.getHelpReference('/Crypto_Tokens_Overview.html')}" escape="false"/>
				</h:panelGroup>
				<h:panelGroup
					rendered="#{cryptoTokenMBean.currentCryptoToken.showSoftCryptoToken}">
					<h:selectBooleanCheckbox
						id="currentCryptoTokenAllowExportPrivateKey"
						value="#{cryptoTokenMBean.currentCryptoToken.allowExportPrivateKey}"
						disabled="#{!cryptoTokenMBean.currentCryptoTokenEditMode}" />
					<h:outputLabel for="currentCryptoTokenAllowExportPrivateKey"
						value="#{web.text.ALLOW}"
						rendered="#{cryptoTokenMBean.currentCryptoTokenEditMode}" />
				</h:panelGroup>

				<h:outputLabel id="currentCryptoTokenP11LibraryLabel"
					for="currentCryptoTokenP11Library"
					rendered="#{cryptoTokenMBean.currentCryptoToken.showP11CryptoToken}"
					value="#{web.text.CRYPTOTOKEN_TYPE_P11} : #{web.text.CRYPTOTOKEN_LIBRARY}" />
				<h:panelGroup id="currentCryptoTokenP11Library"
					rendered="#{cryptoTokenMBean.currentCryptoToken.showP11CryptoToken}">
					<h:selectOneMenu
						value="#{cryptoTokenMBean.currentCryptoToken.p11Library}"
						rendered="#{cryptoTokenMBean.currentCryptoTokenEditMode}">
						<f:selectItems
							value="#{cryptoTokenMBean.availableCryptoTokenP11Libraries}" />
					</h:selectOneMenu>
					<h:outputText
						value="#{cryptoTokenMBean.currentCryptoToken.p11LibraryAlias}"
						rendered="#{!cryptoTokenMBean.currentCryptoTokenEditMode}" />
				</h:panelGroup>

				<h:outputLabel id="currentCryptoTokenP11SlotLabelTypeLabel"
					for="currentCryptoTokenP11SlotLabelType"
					rendered="#{cryptoTokenMBean.currentCryptoToken.showP11CryptoToken}"
					value="#{web.text.CRYPTOTOKEN_TYPE_P11} : #{web.text.CRYPTOTOKEN_LABEL_TYPE}" />
				<h:panelGroup id="currentCryptoTokenP11SlotLabelType"
					rendered="#{cryptoTokenMBean.currentCryptoToken.showP11CryptoToken}">
					<h:panelGroup
						rendered="#{cryptoTokenMBean.currentCryptoTokenEditMode}">
						<h:selectOneMenu
							value="#{cryptoTokenMBean.currentCryptoToken.p11SlotLabelType}"
							onchange="document.getElementById('currentCryptoTokenForm:selectCryptoTokenP11SlotLabelTypeLabel').click();"
							disabled="#{!cryptoTokenMBean.allowedToModify}">
							<f:selectItems
								value="#{cryptoTokenMBean.availableCryptoTokenP11SlotLabelTypes}" />
						</h:selectOneMenu>
						<h:commandButton id="selectCryptoTokenP11SlotLabelTypeLabel"
							action="#{cryptoTokenMBean.selectCryptoTokenLabelType}"
							value="Update" disabled="#{!cryptoTokenMBean.allowedToModify}" />
						<script>
							document
									.getElementById('currentCryptoTokenForm:selectCryptoTokenP11SlotLabelTypeLabel').style.display = 'none';
						</script>
					</h:panelGroup>
					<h:outputText
						value="#{cryptoTokenMBean.currentCryptoToken.p11SlotLabelTypeText}"
						rendered="#{!cryptoTokenMBean.currentCryptoTokenEditMode}" />
				</h:panelGroup>

				<h:outputLabel id="currentCryptoTokenP11SlotLabel"
					for="currentCryptoTokenP11Slot"
					rendered="#{cryptoTokenMBean.currentCryptoToken.showP11CryptoToken}"
					value="#{web.text.CRYPTOTOKEN_TYPE_P11} : #{web.text.CRYPTOTOKEN_SLOT}" />
				<h:panelGroup id="currentCryptoTokenP11Slot"
					rendered="#{cryptoTokenMBean.currentCryptoToken.showP11CryptoToken}">
					<h:panelGroup
						rendered="#{cryptoTokenMBean.currentCryptoTokenEditMode}">
						<h:selectOneMenu
							value="#{cryptoTokenMBean.currentCryptoToken.p11Slot}"
							rendered="#{cryptoTokenMBean.currentCryptoToken.slotOfTokenLabelType}"
							disabled="#{!cryptoTokenMBean.allowedToModify}">
							<f:selectItems
								value="#{cryptoTokenMBean.availableCryptoTokenP11SlotTokenLabels}" />
						</h:selectOneMenu>
						<h:inputText
							value="#{cryptoTokenMBean.currentCryptoToken.p11Slot}"
							rendered="#{!cryptoTokenMBean.currentCryptoToken.slotOfTokenLabelType}"
							disabled="#{!cryptoTokenMBean.allowedToModify}" />
					</h:panelGroup>
					<h:outputText
						value="#{cryptoTokenMBean.currentCryptoToken.p11Slot}"
						rendered="#{!cryptoTokenMBean.currentCryptoTokenEditMode}" />
				</h:panelGroup>

				<h:outputLabel id="currentCryptoTokenP11AttributeFileLabel"
					for="currentCryptoTokenP11AttributeFile"
					rendered="#{cryptoTokenMBean.currentCryptoToken.showP11CryptoToken}"
					value="#{web.text.CRYPTOTOKEN_TYPE_P11} : #{web.text.CRYPTOTOKEN_ATTRFILE}" />
				<h:panelGroup id="currentCryptoTokenP11AttributeFile"
					rendered="#{cryptoTokenMBean.currentCryptoToken.showP11CryptoToken}">
					<h:selectOneMenu
						value="#{cryptoTokenMBean.currentCryptoToken.p11AttributeFile}"
						rendered="#{cryptoTokenMBean.currentCryptoTokenEditMode}"
						disabled="#{!cryptoTokenMBean.allowedToModify}">
						<f:selectItems
							value="#{cryptoTokenMBean.availableCryptoTokenP11AttributeFiles}" />
					</h:selectOneMenu>
					<h:outputText
						value="#{cryptoTokenMBean.currentCryptoToken.p11AttributeFileAlias}"
						rendered="#{!cryptoTokenMBean.currentCryptoTokenEditMode}" />
				</h:panelGroup>

                <h:panelGroup id="currentCryptoTokenAWSKMSRegionPanelGroup"
                    rendered="#{cryptoTokenMBean.currentCryptoToken.showAWSKMSCryptoToken}">
                    <h:outputText id="currentCryptoTokenAWSKMSRegionLabel"
                        for="currentCryptoTokenAWSKMSRegion"
                        value="#{web.text.CRYPTOTOKEN_AWSKMS_REGION} " />
                    <h:outputText id="currentCryptoTokenAWSKMSRegion" value="#{web.ejbcaWebBean.getHelpReference('/Crypto_Tokens_Overview.html')}" escape="false"/>
                </h:panelGroup>
                <h:panelGroup
                    rendered="#{cryptoTokenMBean.currentCryptoToken.showAWSKMSCryptoToken}">
                    <h:inputText
                        value="#{cryptoTokenMBean.currentCryptoToken.AWSKMSRegion}"
                        rendered="#{cryptoTokenMBean.currentCryptoTokenEditMode}"
                        disabled="#{!cryptoTokenMBean.allowedToModify}" />
                    <h:outputText
                        value="#{cryptoTokenMBean.currentCryptoToken.AWSKMSRegion}"
                        rendered="#{!cryptoTokenMBean.currentCryptoTokenEditMode}" />
                </h:panelGroup>
                <h:panelGroup id="currentCryptoTokenAWSKMSAccessKeyIDPanelGroup"
                    rendered="#{cryptoTokenMBean.currentCryptoToken.showAWSKMSCryptoToken}">
                    <h:outputLabel id="currentCryptoTokenAWSKMSAccessKeyIDLabel"
                        for="currentCryptoTokenAWSKMSAccessKeyID"
                        value="#{web.text.CRYPTOTOKEN_AWSKMS_ACCESSKEYID} " />
                    <h:outputText id="currentCryptoTokenAWSKMSAccessKeyID" value="#{web.ejbcaWebBean.getHelpReference('/Crypto_Tokens_Overview.html')}" escape="false"/>
                </h:panelGroup>
                <h:panelGroup
                    rendered="#{cryptoTokenMBean.currentCryptoToken.showAWSKMSCryptoToken}">
                    <h:inputText
                        value="#{cryptoTokenMBean.currentCryptoToken.AWSKMSAccessKeyID}"
                        rendered="#{cryptoTokenMBean.currentCryptoTokenEditMode}"
                        disabled="#{!cryptoTokenMBean.allowedToModify}" />
                    <h:outputText
                        value="#{cryptoTokenMBean.currentCryptoToken.AWSKMSAccessKeyID}"
                        rendered="#{!cryptoTokenMBean.currentCryptoTokenEditMode}" />
                </h:panelGroup>

                <h:panelGroup id="currentCryptoTokenKeyVaultTypePanelGroup"
                    rendered="#{cryptoTokenMBean.currentCryptoToken.showAzureCryptoToken}">
                    <h:outputLabel id="currentCryptoTokenKeyVaultTypeLabel"
                        for="currentCryptoTokenKeyVaultType"
                        value="#{web.text.CRYPTOTOKEN_KEYVAULT_TYPE} " />
                    <h:outputText id="currentCryptoTokenKeyVaultType" value="#{web.ejbcaWebBean.getHelpReference('/Crypto_Tokens_Overview.html')}" escape="false"/>
                </h:panelGroup>
                <h:panelGroup
                    rendered="#{cryptoTokenMBean.currentCryptoToken.showAzureCryptoToken}">

                    <h:selectOneMenu
                        value="#{cryptoTokenMBean.currentCryptoToken.keyVaultType}"
                        rendered="#{cryptoTokenMBean.currentCryptoTokenEditMode}"
                        disabled="#{!cryptoTokenMBean.allowedToModify}">
                        <f:selectItem
                            itemValue="standard"
                            itemLabel="Standard"/>
                        <f:selectItem
                            itemValue="premium"
                            itemLabel="Premium"/>
                    </h:selectOneMenu>
                    <h:outputText
                        value="#{cryptoTokenMBean.currentCryptoToken.keyVaultType}"
                        rendered="#{!cryptoTokenMBean.currentCryptoTokenEditMode}" />
                </h:panelGroup>

                <h:panelGroup id="currentCryptoTokenKeyVaultNamePanelGroup"
                    rendered="#{cryptoTokenMBean.currentCryptoToken.showAzureCryptoToken}">
                    <h:outputLabel id="currentCryptoTokenKeyVaultNameLabel"
                        for="currentCryptoTokenKeyVaultName"
                        value="#{web.text.CRYPTOTOKEN_KEYVAULT_NAME} " />
                    <h:outputText id="currentCryptoTokenKeyVaultName" value="#{web.ejbcaWebBean.getHelpReference('/Crypto_Tokens_Overview.html')}" escape="false"/>
                </h:panelGroup>
                <h:panelGroup
                    rendered="#{cryptoTokenMBean.currentCryptoToken.showAzureCryptoToken}">
                    <h:inputText
                        value="#{cryptoTokenMBean.currentCryptoToken.keyVaultName}"
                        rendered="#{cryptoTokenMBean.currentCryptoTokenEditMode}"
                        disabled="#{!cryptoTokenMBean.allowedToModify}" />
                    <h:outputText
                        value="#{cryptoTokenMBean.currentCryptoToken.keyVaultName}"
                        rendered="#{!cryptoTokenMBean.currentCryptoTokenEditMode}" />
                </h:panelGroup>

<<<<<<< HEAD
                <h:panelGroup id="currentCryptoTokenKeyVaultClientIDPanelGroup"
                    rendered="#{cryptoTokenMBean.currentCryptoToken.showAzureCryptoToken}">
                    <h:outputLabel id="currentCryptoTokenKeyVaultClientIDLabel"
                        for="currentCryptoTokenKeyVaultClientID"
                        value="#{web.text.CRYPTOTOKEN_KEYVAULT_CLIENTID} " />
                    <h:outputText id="currentCryptoTokenKeyVaultClientID" value="#{web.ejbcaWebBean.getHelpReference('/Crypto_Tokens_Overview.html')}" escape="false"/>
                </h:panelGroup>
                <h:panelGroup
                    rendered="#{cryptoTokenMBean.currentCryptoToken.showAzureCryptoToken}">
                    <h:inputText
                        value="#{cryptoTokenMBean.currentCryptoToken.keyVaultClientID}"
                        rendered="#{cryptoTokenMBean.currentCryptoTokenEditMode}"
                        disabled="#{!cryptoTokenMBean.allowedToModify}" />
                    <h:outputText
                        value="#{cryptoTokenMBean.currentCryptoToken.keyVaultClientID}"
                        rendered="#{!cryptoTokenMBean.currentCryptoTokenEditMode}" />
                </h:panelGroup>
                
                <h:panelGroup id="currentCryptoTokenKeyVaultUseKeyBindingPanelGroup"
                    rendered="#{cryptoTokenMBean.currentCryptoToken.showAzureCryptoToken}">
                    <h:outputLabel id="currentCryptoTokenKeyVaultUseKeyBindingLabel"
                        for="currentCryptoTokenKeyVaultUseKeyBinding"
                        value="#{web.text.CRYPTOTOKEN_KEYVAULT_USE_BINDING} " />
                    <h:outputText id="currentCryptoTokenKeyVaultUseKeyBinding" value="#{web.ejbcaWebBean.getHelpReference('/Crypto_Tokens_Overview.html')}" escape="false"/>
                </h:panelGroup>
                <h:panelGroup
                    rendered="#{cryptoTokenMBean.currentCryptoToken.showAzureCryptoToken}">
                    
                    <h:selectBooleanCheckbox
						id="currentCryptoTokenKeyVaultUseKeyBindingCheckbox"
						value="#{cryptoTokenMBean.currentCryptoToken.keyVaultUseKeyBinding}"
						disabled="#{!cryptoTokenMBean.currentCryptoTokenEditMode}">
						<f:ajax render="currentCryptoTokenForm:currentCryptoTokenKeyVaultKeyBindingPanelGroup 
										currentCryptoTokenForm:currentCryptoTokenKeyVaultKeyBindingValuesPanelGroup
										currentCryptoTokenForm:currentCryptoTokenSecret1Label
										currentCryptoTokenForm:currentCryptoTokenSecret1
										currentCryptoTokenForm:currentCryptoTokenSecret2Label
										currentCryptoTokenForm:currentCryptoTokenSecret2"/>
					</h:selectBooleanCheckbox>
					<h:outputLabel for="currentCryptoTokenKeyVaultUseKeyBindingCheckbox"
						value="#{web.text.USE}"
						rendered="#{cryptoTokenMBean.currentCryptoTokenEditMode}" />
                </h:panelGroup>

                <h:panelGroup id="currentCryptoTokenKeyVaultKeyBindingPanelGroup"
                    rendered="#{cryptoTokenMBean.currentCryptoToken.showAzureCryptoToken}">
                    <h:outputLabel id="currentCryptoTokenKeyVaultKeyBindingLabel"
                        for="currentCryptoTokenKeyVaultKeyBinding"
                        value="#{web.text.CRYPTOTOKEN_KEYVAULT_BINDING} "
                        rendered="#{cryptoTokenMBean.currentCryptoToken.keyVaultUseKeyBinding}" />
                    <h:outputText id="currentCryptoTokenKeyVaultKeyBinding"
                    	value="#{web.ejbcaWebBean.getHelpReference('/Crypto_Tokens_Overview.html')}"
                    	escape="false"
                    	rendered="#{cryptoTokenMBean.currentCryptoToken.keyVaultUseKeyBinding}" />
                </h:panelGroup>
                <h:panelGroup
                	id="currentCryptoTokenKeyVaultKeyBindingValuesPanelGroup"
                    rendered="#{cryptoTokenMBean.currentCryptoToken.showAzureCryptoToken}">

                    <h:selectOneMenu
                        value="#{cryptoTokenMBean.currentCryptoToken.keyVaultKeyBinding}"
                        rendered="#{cryptoTokenMBean.currentCryptoTokenEditMode and cryptoTokenMBean.currentCryptoToken.keyVaultUseKeyBinding}"
                        disabled="#{!cryptoTokenMBean.allowedToModify}">
                        <f:selectItems value="#{cryptoTokenMBean.internalKeyBindings}"/>
                    </h:selectOneMenu>
                    <h:outputText
                        value="#{cryptoTokenMBean.currentCryptoToken.keyVaultKeyBindingName}"
                        rendered="#{not cryptoTokenMBean.currentCryptoTokenEditMode and cryptoTokenMBean.currentCryptoToken.keyVaultUseKeyBinding}"/>
                </h:panelGroup>

				<h:outputLabel
						id="currentCryptoTokenSecret1Label"
						for="currentCryptoTokenSecret1"
						value="#{web.text.CRYPTOTOKEN_PIN}"
						rendered="#{cryptoTokenMBean.currentCryptoTokenEditMode}" />
				<h:panelGroup
						rendered="#{cryptoTokenMBean.currentCryptoTokenEditMode}">
					<h:inputSecret id="currentCryptoTokenSecret1"
								   value="#{cryptoTokenMBean.currentCryptoToken.secret1}" size="20"
								   autocomplete="off" title="#{web.text.CRYPTOTOKEN_PIN}"
								   disabled="#{cryptoTokenMBean.currentCryptoToken.keyVaultUseKeyBinding}"/>
					<h:panelGroup styleClass="help">
						<h:outputText value=" #{web.text.CRYPTOTOKEN_PIN_NOTICE}"
									  rendered="#{cryptoTokenMBean.currentCryptoToken.showP11CryptoToken}" />
					</h:panelGroup>
				</h:panelGroup>
				<h:outputLabel for="currentCryptoTokenSecret2"
							   id="currentCryptoTokenSecret2Label"
							   value="#{web.text.CRYPTOTOKEN_PIN_REPEAT}"
							   rendered="#{cryptoTokenMBean.currentCryptoTokenEditMode}" />
				<h:inputSecret id="currentCryptoTokenSecret2"
							   value="#{cryptoTokenMBean.currentCryptoToken.secret2}"
							   rendered="#{cryptoTokenMBean.currentCryptoTokenEditMode}" size="20"
							   disabled="#{cryptoTokenMBean.currentCryptoToken.keyVaultUseKeyBinding}"
							   autocomplete="off" title="#{web.text.CRYPTOTOKEN_PIN}" />
				
=======
>>>>>>> 30383f66
				<h:panelGroup />
				<h:panelGroup styleClass="margin-top">
					<h:commandButton
						action="#{cryptoTokenMBean.cancelCurrentCryptoToken}"
						value="#{web.text.CRYPTOTOKEN_CANCEL}"
						rendered="#{cryptoTokenMBean.currentCryptoTokenEditMode and cryptoTokenMBean.currentCryptoTokenId != 0}" />
                    <ui:remove>
                    <!-- Three cases of the Save button. 
                    "Save" with slot-check if we are creating a new crypto token, will check if slot is already in use by another crypto token. 
                    "Confirm Save" without slot-check if we are creating a new crypto token, and need to confirm that we are re-using the same slot. 
                    "Save" without slot-check if we are editing an existing new crypto token (currentCryptoTokenId != 0). 
                    -->
                    </ui:remove>
					<h:commandButton
						action="#{cryptoTokenMBean.saveCurrentCryptoTokenWithCheck}"
						value="#{web.text.CRYPTOTOKEN_SAVE}"
						rendered="#{cryptoTokenMBean.currentCryptoTokenEditMode and !cryptoTokenMBean.p11SlotUsed and cryptoTokenMBean.currentCryptoTokenId == 0 
                            and cryptoTokenMBean.currentCryptoToken.type != 'Pkcs11NgCryptoToken'}" 
						onclick="return checkFieldNotEmpty(document.getElementById('currentCryptoTokenForm:currentCryptoTokenNameText'),'The name of crypto token is mandatory!');"/>
                    <h:commandButton
                        action="#{cryptoTokenMBean.saveCurrentCryptoToken}"
                        value="#{web.text.CRYPTOTOKEN_SAVE_CONFIRM}"
                        rendered="#{cryptoTokenMBean.currentCryptoTokenEditMode and cryptoTokenMBean.p11SlotUsed}" 
                        onclick="return checkFieldNotEmpty(document.getElementById('currentCryptoTokenForm:currentCryptoTokenNameText'),'The name of crypto token is mandatory!');"/>
                    <h:commandButton
                        action="#{cryptoTokenMBean.saveCurrentCryptoToken}"
                        value="#{web.text.CRYPTOTOKEN_SAVE}"
                        rendered="#{cryptoTokenMBean.currentCryptoTokenEditMode 
                            and (cryptoTokenMBean.currentCryptoTokenId != 0 or cryptoTokenMBean.currentCryptoToken.type == 'Pkcs11NgCryptoToken')}" 
                        onclick="return checkFieldNotEmpty(document.getElementById('currentCryptoTokenForm:currentCryptoTokenNameText'),'The name of crypto token is mandatory!');"/>
				</h:panelGroup>
			</h:panelGrid>
		</h:form>

		<h:outputText value="#{web.text.CRYPTOTOKEN_KPM_NA}"
			rendered="#{!cryptoTokenMBean.currentCryptoToken.active &amp;&amp; cryptoTokenMBean.currentCryptoTokenId!=0}" />
		<h:form id="currentCryptoTokenAliasesForm" rendered="#{cryptoTokenMBean.currentCryptoToken.active}">
			<h:dataTable value="#{cryptoTokenMBean.keyPairGuiList}"
				var="keyPairGuiInfo"
				rendered="#{!cryptoTokenMBean.keyPairGuiListEmpty}"
				styleClass="grid"
				style="border-collapse: collapse; right: auto; left: auto"
				columnClasses=",,gridCenter,gridCenter,,">
				<h:column>
					<h:selectBooleanCheckbox value="#{keyPairGuiInfo.selected}"
						disabled="#{!cryptoTokenMBean.allowedToModify}" />
				</h:column>
				<h:column>
					<f:facet name="header">
						<h:outputText value="#{web.text.CRYPTOTOKEN_KPM_ALIAS}" />
					</f:facet>
					<h:outputText value="#{keyPairGuiInfo.alias}" />
				</h:column>
				<h:column>
					<f:facet name="header">
						<h:outputText value="#{web.text.CRYPTOTOKEN_KPM_ALGO}" />
					</f:facet>
					<h:outputText value="#{keyPairGuiInfo.keyAlgorithm}" />
				</h:column>
				<h:column>
					<f:facet name="header">
						<h:outputText value="#{web.text.CRYPTOTOKEN_KPM_SPEC}" />
					</f:facet>
					<h:outputText value="#{keyPairGuiInfo.keySpecification}" />
				</h:column>
				<h:column>
					<f:facet name="header">
						<h:outputText value="#{web.text.CRYPTOTOKEN_KPM_SKID}" />
					</f:facet>
					<h:outputText style="font-family: monospace;"
						value="#{keyPairGuiInfo.subjectKeyID}"
						rendered="#{!keyPairGuiInfo.placeholder}" />
					<h:outputText value="#{web.text.CRYPTOTOKEN_KPM_NOTGENERATED}"
						rendered="#{keyPairGuiInfo.placeholder}" />
				</h:column>
                <h:column rendered="#{cryptoTokenMBean.currentCryptoToken.showAuthorizationInfo}">
                    <f:facet name="header">
                        <h:outputText value="#{web.text.CRYPTOTOKEN_KPM_PADDING_SCHEME}"/>
                    </f:facet>
                    <h:selectOneMenu id="selectPaddingSchemeMenu" value="#{keyPairGuiInfo.selectedPaddingScheme}">
                        <f:selectItems value="#{keyPairGuiInfo.availablePaddingSchemes}"/>
                    </h:selectOneMenu>
                </h:column>
				<h:column rendered="#{cryptoTokenMBean.currentCryptoToken.showAuthorizationInfo}">
					<f:facet name="header">
						<h:outputText value="Key Authorization Key"/>
					</f:facet>
					<h:selectOneMenu value="#{keyPairGuiInfo.selectedKakCryptoTokenId}">
						<f:selectItems value="#{cryptoTokenMBean.availableCryptoTokens}"/>
						<f:ajax render="selectKakAliasMenu"/>
					</h:selectOneMenu>
					<h:selectOneMenu id="selectKakAliasMenu" value="#{keyPairGuiInfo.selectedKakKeyAlias}">
						<f:selectItems value="#{keyPairGuiInfo.availableKeyAliases}"/>
						<f:ajax render="selectKakAliasMenu"/>
					</h:selectOneMenu>
				</h:column>
				<h:column>
					<f:facet name="header">
						<h:outputText value="#{web.text.CRYPTOTOKEN_KPM_ACTION}" />
					</f:facet>
					<h:commandButton value="#{web.text.CRYPTOTOKEN_KPM_INIT}"
						action="#{cryptoTokenMBean.initializeKey}"
						rendered="#{cryptoTokenMBean.currentCryptoToken.showAuthorizationInfo}"
						disabled="#{keyPairGuiInfo.placeholder or keyPairGuiInfo.initialized}"/>
					<h:commandButton value="#{web.text.CRYPTOTOKEN_KPM_AUTH}"
							action="#{cryptoTokenMBean.actionAuthorizeStart}"
							rendered="#{cryptoTokenMBean.currentCryptoToken.showAuthorizationInfo}"
							disabled="#{keyPairGuiInfo.placeholder}">
						<f:ajax execute="@this selectPaddingSchemeMenu" render=":modalBlockContainer"/>
					</h:commandButton>
					<h:commandButton value="#{web.text.CRYPTOTOKEN_KPM_TEST}"
						action="#{cryptoTokenMBean.testKeyPair}"
						rendered="#{cryptoTokenMBean.allowedToKeyTest}"
						disabled="#{keyPairGuiInfo.placeholder}" />
					<h:commandButton value="#{web.text.CRYPTOTOKEN_KPM_REMOVE}"
						action="#{cryptoTokenMBean.removeKeyPair}"
						rendered="#{cryptoTokenMBean.allowedToKeyRemoval}"
						onclick="return confirm('#{web.text.CRYPTOTOKEN_KPM_CONF_REM}')" />
					<h:commandButton
						value="#{web.text.CRYPTOTOKEN_KPM_GENFROMTEMPLATE}"
						action="#{cryptoTokenMBean.generateFromTemplate}"
						rendered="#{keyPairGuiInfo.placeholder &amp;&amp; cryptoTokenMBean.allowedToKeyGeneration}" />
					<h:outputLink
						value="cryptoTokenDownloads?cryptoTokenId=#{cryptoTokenMBean.currentCryptoTokenId}&amp;alias=#{keyPairGuiInfo.alias}"
						rendered="#{!keyPairGuiInfo.placeholder}">
						<h:outputText value="#{web.text.CRYPTOTOKEN_KPM_DOWNPUB}" />
					</h:outputLink>
				</h:column>
			</h:dataTable>
			<h:panelGroup rendered="#{cryptoTokenMBean.keyPairGuiListFailed}">
				<div class="message">
					<table>
						<tr>
							<td class="alert"><h:outputText
									value="#{cryptoTokenMBean.keyPairGuiListError}" /></td>
						</tr>
					</table>
				</div>
			</h:panelGroup>
			<h:outputText value="#{web.text.CRYPTOTOKEN_KPM_NOPAIRS}"
				rendered="#{cryptoTokenMBean.keyPairGuiListEmpty &amp;&amp; !cryptoTokenMBean.keyPairGuiListFailed}" />
			<h:panelGrid columns="3">
				<h:panelGroup
					rendered="#{!cryptoTokenMBean.keyPairGuiListEmpty &amp;&amp; cryptoTokenMBean.allowedToKeyRemoval}" />
				<h:panelGroup
					rendered="#{!cryptoTokenMBean.keyPairGuiListEmpty &amp;&amp; cryptoTokenMBean.allowedToKeyRemoval}" />
				<h:commandButton value="#{web.text.CRYPTOTOKEN_KPM_REMOVESEL}"
					action="#{cryptoTokenMBean.removeSelectedKeyPairs}"
					rendered="#{!cryptoTokenMBean.keyPairGuiListEmpty &amp;&amp; cryptoTokenMBean.allowedToKeyRemoval}"
					onclick="return confirm('#{web.text.CRYPTOTOKEN_KPM_CONF_REMS}')" />
				<h:inputText value="#{cryptoTokenMBean.newKeyPairAlias}"
					rendered="#{cryptoTokenMBean.allowedToKeyGeneration}" size="30"
					title="#{web.text.FORMAT_ALIAS}">
					<f:validator validatorId="legalCharsValidator" />
				</h:inputText>
				<h:selectOneMenu value="#{cryptoTokenMBean.newKeyPairSpec}"
					rendered="#{cryptoTokenMBean.allowedToKeyGeneration}">
					<f:selectItems value="#{cryptoTokenMBean.availableKeySpecs}" />
				</h:selectOneMenu>
				<h:selectOneMenu value="#{cryptoTokenMBean.keyUsage}" 
					disabled="#{!cryptoTokenMBean.currentCryptoToken.canGenerateKey}"
					rendered="#{cryptoTokenMBean.allowedToKeyGeneration and cryptoTokenMBean.currentCryptoToken.showP11NGCryptoToken}">
					<f:selectItems value="#{cryptoTokenMBean.availableKeyUsages}"/>
				</h:selectOneMenu>
				<h:commandButton value="#{web.text.CRYPTOTOKEN_KPM_GENNEW}"
					action="#{cryptoTokenMBean.generateNewKeyPair}"
					disabled="#{!cryptoTokenMBean.currentCryptoToken.canGenerateKey}"
					rendered="#{cryptoTokenMBean.allowedToKeyGeneration}" />
				<h:panelGroup
					rendered="#{!cryptoTokenMBean.currentCryptoToken.canGenerateKey}" />
				<h:panelGroup
					rendered="#{!cryptoTokenMBean.currentCryptoToken.canGenerateKey}" />
				<h:outputText
					value="#{cryptoTokenMBean.currentCryptoToken.canGenerateKeyMsg}"
					rendered="#{!cryptoTokenMBean.currentCryptoToken.canGenerateKey}" />
			</h:panelGrid>
		</h:form>
	</ui:define>
	
	<ui:remove><!-- Template will render this when element ":modalBlockContainer" is rendered and "renderModal" param is true. --></ui:remove>
    <ui:param name="renderModal" value="#{cryptoTokenMBean.authorizeInProgress}"/>
    <ui:define name="modal">
        <h:form id="modal">
            <ui:remove><!-- Manually add viewstate due to https://java.net/jira/browse/JAVASERVERFACES_SPEC_PUBLIC-790 --></ui:remove>
            <h:outputText escape="false" value="&lt;input name='javax.faces.ViewState' type='hidden' value='#{facesContext.application.stateManager.getViewState(facesContext)}'/&gt;"/>

            <h:panelGroup id="authorize" rendered="#{cryptoTokenMBean.authorizeInProgress}">
                <h2><h:outputText value="#{web.text.CRYPTOTOKEN_KPM_AUTH_KEY}"/></h2>
				<h:outputText value="#{web.text.CRYPTOTOKEN_KPM_KEY_OPERATION_COUNT}" style="margin-right: 2px;"/>
				<br/><br/>
				<h:panelGrid columns="2">
					<h:selectBooleanCheckbox id="unlimitedOperations" value="#{cryptoTokenMBean.unlimitedOperations}">
						<f:ajax render="maxNrOfOperations"/>
					</h:selectBooleanCheckbox>
					<h:outputLabel value="#{web.text.UNLIMITED}"/>
					<h:inputText id="maxNrOfOperations" size="19" style="margin-left: 2px; margin-right: 2px;"
					  	value="#{cryptoTokenMBean.maxOperationCount}"
					  	disabled="#{cryptoTokenMBean.unlimitedOperations}" 
					  	label="Max Operation Count">
						<f:validateLongRange minimum="0" maximum="9223372036854775807" /> 
					</h:inputText>
					<h:outputLabel value="Allowed operations"/>
				</h:panelGrid>
				<br/>
               	<h:panelGroup styleClass="fullwidth" layout="block">
                    <h:commandButton value="#{web.text.CANCEL}" action="#{cryptoTokenMBean.actionAuthorizeCancel}" immediate="true">
                        <f:ajax execute="@this" render=":modalBlockContainer"/>
                    </h:commandButton>
                    <h:commandButton id="confirmAuthorizeButton" value="#{web.text.CRYPTOTOKEN_KPM_AUTH}" action="#{cryptoTokenMBean.authorizeKey}">
                    </h:commandButton>
               	</h:panelGroup>
            </h:panelGroup>
        </h:form>
    </ui:define>
	
</ui:composition>
</html><|MERGE_RESOLUTION|>--- conflicted
+++ resolved
@@ -114,8 +114,6 @@
 					disabled="true"
 					rendered="#{cryptoTokenMBean.currentCryptoTokenId!=0}" />
 
-<<<<<<< HEAD
-=======
 				<!-- Authentication Type - this hides and shows the dependent controls below -->
 				<h:panelGroup rendered="#{cryptoTokenMBean.currentCryptoToken.showAzureCryptoToken}">
 					<h:outputLabel for="currentCryptoTokenAuthenticationType" value="Azure Authentication Type"/>
@@ -240,7 +238,6 @@
                         rendered="#{not cryptoTokenMBean.currentCryptoTokenEditMode and cryptoTokenMBean.currentCryptoToken.showKeyBinding}"/>
                 </h:panelGroup>
                 
->>>>>>> 30383f66
 				<h:outputLabel for="currentCryptoTokenAutoActivate"
 					value="#{web.text.CRYPTOTOKEN_AUTO}" />
 				<h:panelGroup>
@@ -452,106 +449,7 @@
                         value="#{cryptoTokenMBean.currentCryptoToken.keyVaultName}"
                         rendered="#{!cryptoTokenMBean.currentCryptoTokenEditMode}" />
                 </h:panelGroup>
-
-<<<<<<< HEAD
-                <h:panelGroup id="currentCryptoTokenKeyVaultClientIDPanelGroup"
-                    rendered="#{cryptoTokenMBean.currentCryptoToken.showAzureCryptoToken}">
-                    <h:outputLabel id="currentCryptoTokenKeyVaultClientIDLabel"
-                        for="currentCryptoTokenKeyVaultClientID"
-                        value="#{web.text.CRYPTOTOKEN_KEYVAULT_CLIENTID} " />
-                    <h:outputText id="currentCryptoTokenKeyVaultClientID" value="#{web.ejbcaWebBean.getHelpReference('/Crypto_Tokens_Overview.html')}" escape="false"/>
-                </h:panelGroup>
-                <h:panelGroup
-                    rendered="#{cryptoTokenMBean.currentCryptoToken.showAzureCryptoToken}">
-                    <h:inputText
-                        value="#{cryptoTokenMBean.currentCryptoToken.keyVaultClientID}"
-                        rendered="#{cryptoTokenMBean.currentCryptoTokenEditMode}"
-                        disabled="#{!cryptoTokenMBean.allowedToModify}" />
-                    <h:outputText
-                        value="#{cryptoTokenMBean.currentCryptoToken.keyVaultClientID}"
-                        rendered="#{!cryptoTokenMBean.currentCryptoTokenEditMode}" />
-                </h:panelGroup>
-                
-                <h:panelGroup id="currentCryptoTokenKeyVaultUseKeyBindingPanelGroup"
-                    rendered="#{cryptoTokenMBean.currentCryptoToken.showAzureCryptoToken}">
-                    <h:outputLabel id="currentCryptoTokenKeyVaultUseKeyBindingLabel"
-                        for="currentCryptoTokenKeyVaultUseKeyBinding"
-                        value="#{web.text.CRYPTOTOKEN_KEYVAULT_USE_BINDING} " />
-                    <h:outputText id="currentCryptoTokenKeyVaultUseKeyBinding" value="#{web.ejbcaWebBean.getHelpReference('/Crypto_Tokens_Overview.html')}" escape="false"/>
-                </h:panelGroup>
-                <h:panelGroup
-                    rendered="#{cryptoTokenMBean.currentCryptoToken.showAzureCryptoToken}">
-                    
-                    <h:selectBooleanCheckbox
-						id="currentCryptoTokenKeyVaultUseKeyBindingCheckbox"
-						value="#{cryptoTokenMBean.currentCryptoToken.keyVaultUseKeyBinding}"
-						disabled="#{!cryptoTokenMBean.currentCryptoTokenEditMode}">
-						<f:ajax render="currentCryptoTokenForm:currentCryptoTokenKeyVaultKeyBindingPanelGroup 
-										currentCryptoTokenForm:currentCryptoTokenKeyVaultKeyBindingValuesPanelGroup
-										currentCryptoTokenForm:currentCryptoTokenSecret1Label
-										currentCryptoTokenForm:currentCryptoTokenSecret1
-										currentCryptoTokenForm:currentCryptoTokenSecret2Label
-										currentCryptoTokenForm:currentCryptoTokenSecret2"/>
-					</h:selectBooleanCheckbox>
-					<h:outputLabel for="currentCryptoTokenKeyVaultUseKeyBindingCheckbox"
-						value="#{web.text.USE}"
-						rendered="#{cryptoTokenMBean.currentCryptoTokenEditMode}" />
-                </h:panelGroup>
-
-                <h:panelGroup id="currentCryptoTokenKeyVaultKeyBindingPanelGroup"
-                    rendered="#{cryptoTokenMBean.currentCryptoToken.showAzureCryptoToken}">
-                    <h:outputLabel id="currentCryptoTokenKeyVaultKeyBindingLabel"
-                        for="currentCryptoTokenKeyVaultKeyBinding"
-                        value="#{web.text.CRYPTOTOKEN_KEYVAULT_BINDING} "
-                        rendered="#{cryptoTokenMBean.currentCryptoToken.keyVaultUseKeyBinding}" />
-                    <h:outputText id="currentCryptoTokenKeyVaultKeyBinding"
-                    	value="#{web.ejbcaWebBean.getHelpReference('/Crypto_Tokens_Overview.html')}"
-                    	escape="false"
-                    	rendered="#{cryptoTokenMBean.currentCryptoToken.keyVaultUseKeyBinding}" />
-                </h:panelGroup>
-                <h:panelGroup
-                	id="currentCryptoTokenKeyVaultKeyBindingValuesPanelGroup"
-                    rendered="#{cryptoTokenMBean.currentCryptoToken.showAzureCryptoToken}">
-
-                    <h:selectOneMenu
-                        value="#{cryptoTokenMBean.currentCryptoToken.keyVaultKeyBinding}"
-                        rendered="#{cryptoTokenMBean.currentCryptoTokenEditMode and cryptoTokenMBean.currentCryptoToken.keyVaultUseKeyBinding}"
-                        disabled="#{!cryptoTokenMBean.allowedToModify}">
-                        <f:selectItems value="#{cryptoTokenMBean.internalKeyBindings}"/>
-                    </h:selectOneMenu>
-                    <h:outputText
-                        value="#{cryptoTokenMBean.currentCryptoToken.keyVaultKeyBindingName}"
-                        rendered="#{not cryptoTokenMBean.currentCryptoTokenEditMode and cryptoTokenMBean.currentCryptoToken.keyVaultUseKeyBinding}"/>
-                </h:panelGroup>
-
-				<h:outputLabel
-						id="currentCryptoTokenSecret1Label"
-						for="currentCryptoTokenSecret1"
-						value="#{web.text.CRYPTOTOKEN_PIN}"
-						rendered="#{cryptoTokenMBean.currentCryptoTokenEditMode}" />
-				<h:panelGroup
-						rendered="#{cryptoTokenMBean.currentCryptoTokenEditMode}">
-					<h:inputSecret id="currentCryptoTokenSecret1"
-								   value="#{cryptoTokenMBean.currentCryptoToken.secret1}" size="20"
-								   autocomplete="off" title="#{web.text.CRYPTOTOKEN_PIN}"
-								   disabled="#{cryptoTokenMBean.currentCryptoToken.keyVaultUseKeyBinding}"/>
-					<h:panelGroup styleClass="help">
-						<h:outputText value=" #{web.text.CRYPTOTOKEN_PIN_NOTICE}"
-									  rendered="#{cryptoTokenMBean.currentCryptoToken.showP11CryptoToken}" />
-					</h:panelGroup>
-				</h:panelGroup>
-				<h:outputLabel for="currentCryptoTokenSecret2"
-							   id="currentCryptoTokenSecret2Label"
-							   value="#{web.text.CRYPTOTOKEN_PIN_REPEAT}"
-							   rendered="#{cryptoTokenMBean.currentCryptoTokenEditMode}" />
-				<h:inputSecret id="currentCryptoTokenSecret2"
-							   value="#{cryptoTokenMBean.currentCryptoToken.secret2}"
-							   rendered="#{cryptoTokenMBean.currentCryptoTokenEditMode}" size="20"
-							   disabled="#{cryptoTokenMBean.currentCryptoToken.keyVaultUseKeyBinding}"
-							   autocomplete="off" title="#{web.text.CRYPTOTOKEN_PIN}" />
 				
-=======
->>>>>>> 30383f66
 				<h:panelGroup />
 				<h:panelGroup styleClass="margin-top">
 					<h:commandButton
