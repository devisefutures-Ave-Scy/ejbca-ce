--- conflicted
+++ resolved
@@ -1,11 +1,5 @@
 #
-<<<<<<< HEAD
-# $Id: log4j.properties.sample 11950 2011-05-11 11:20:17Z jeklund $
-#
-# This is a sample file to override properties specific for the Log4j Log Device used 
-=======
 # This is a sample file to override properties specific for the Log4j Log Device used
->>>>>>> 9af16f75
 # during development (or deployment) of EJBCA
 #
 # You should copy and rename this file to log4j.properties
