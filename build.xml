--- conflicted
+++ resolved
@@ -1639,19 +1639,6 @@
 		<antcall target="jee:deploy-scep-war" />
 	</target>
 
-<<<<<<< HEAD
-	<target name="externalra-gui"  if="mod.externalra.exists" depends="deprecated:check,externalra:check" description="Build the EJBCA External RA StandAlone GUI application (Enterprise Edition Only).">
-    	<ant dir="modules" target="externalra-gui"/>
-	</target>
-
-	<target name="externalra-gui-deploy"  if="mod.externalra.exists" description="Deploy the EJBCA External RA StandAlone GUI application (Enterprise Edition Only)." depends="externalra:check, externalra-gui, deprecated:check">
-    	<antcall target="jee:deploy-externalragui-war" />
-=======
-	<target name="batchenrollment-gui" description="Build the EJBCA Batch Enrollment StandAlone GUI application" depends="ejbcaws.client, deprecated:check">
-    	<ant dir="modules" target="batchenrollment-gui"/>
->>>>>>> fd7af206
-	</target>
-
 	<!-- Target that copies all org.cesecore java files from EJBCA to cesecore (if it is in a subdirectory cesecore above ejbca dir).
 	     Since EJBCA usually is the master for cesecore fies, this eases code merge very much.
 	-->
